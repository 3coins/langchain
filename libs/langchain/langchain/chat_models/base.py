import asyncio
import inspect
import warnings
from abc import ABC, abstractmethod
from functools import partial
from typing import (
    Any,
    AsyncIterator,
    Dict,
    Iterator,
    List,
    Optional,
    Sequence,
    cast,
)

from pydantic import Field, root_validator

import langchain
from langchain.callbacks.base import BaseCallbackManager
from langchain.callbacks.manager import (
    AsyncCallbackManager,
    AsyncCallbackManagerForLLMRun,
    CallbackManager,
    CallbackManagerForLLMRun,
    Callbacks,
)
from langchain.load.dump import dumpd, dumps
from langchain.prompts.base import StringPromptValue
from langchain.prompts.chat import ChatPromptValue
from langchain.schema import (
    ChatGeneration,
    ChatResult,
    LLMResult,
    PromptValue,
    RunInfo,
)
from langchain.schema.language_model import BaseLanguageModel, LanguageModelInput
from langchain.schema.messages import (
    AIMessage,
    BaseMessage,
    BaseMessageChunk,
    HumanMessage,
)
from langchain.schema.output import ChatGenerationChunk
from langchain.schema.runnable import RunnableConfig


def _get_verbosity() -> bool:
    return langchain.verbose


class BaseChatModel(BaseLanguageModel[BaseMessageChunk], ABC):
    cache: Optional[bool] = None
    """Whether to cache the response."""
    verbose: bool = Field(default_factory=_get_verbosity)
    """Whether to print out response text."""
    callbacks: Callbacks = Field(default=None, exclude=True)
    """Callbacks to add to the run trace."""
    callback_manager: Optional[BaseCallbackManager] = Field(default=None, exclude=True)
    """Callback manager to add to the run trace."""
    tags: Optional[List[str]] = Field(default=None, exclude=True)
    """Tags to add to the run trace."""
    metadata: Optional[Dict[str, Any]] = Field(default=None, exclude=True)
    """Metadata to add to the run trace."""

    @root_validator()
    def raise_deprecation(cls, values: Dict) -> Dict:
        """Raise deprecation warning if callback_manager is used."""
        if values.get("callback_manager") is not None:
            warnings.warn(
                "callback_manager is deprecated. Please use callbacks instead.",
                DeprecationWarning,
            )
            values["callbacks"] = values.pop("callback_manager", None)
        return values

    class Config:
        """Configuration for this pydantic object."""

        arbitrary_types_allowed = True

    # --- Runnable methods ---

    def _convert_input(self, input: LanguageModelInput) -> PromptValue:
        if isinstance(input, PromptValue):
            return input
        elif isinstance(input, str):
            return StringPromptValue(text=input)
        elif isinstance(input, list):
            return ChatPromptValue(messages=input)
        else:
            raise ValueError(
                f"Invalid input type {type(input)}. "
                "Must be a PromptValue, str, or list of BaseMessages."
            )

    def invoke(
        self,
        input: LanguageModelInput,
        config: Optional[RunnableConfig] = None,
        *,
        stop: Optional[List[str]] = None,
        **kwargs: Any,
    ) -> BaseMessageChunk:
<<<<<<< HEAD
        _config: Dict[str, Any] = dict(config or {})
        _config.pop("_locals", None)
=======
        config = config or {}
>>>>>>> 96d064e3
        return cast(
            BaseMessageChunk,
            cast(
                ChatGeneration,
                self.generate_prompt(
<<<<<<< HEAD
                    [self._convert_input(input)], stop=stop, **_config, **kwargs
=======
                    [self._convert_input(input)],
                    stop=stop,
                    callbacks=config.get("callbacks"),
                    tags=config.get("tags"),
                    metadata=config.get("metadata"),
                    **kwargs,
>>>>>>> 96d064e3
                ).generations[0][0],
            ).message,
        )

    async def ainvoke(
        self,
        input: LanguageModelInput,
        config: Optional[RunnableConfig] = None,
        *,
        stop: Optional[List[str]] = None,
        **kwargs: Any,
    ) -> BaseMessageChunk:
        if type(self)._agenerate == BaseChatModel._agenerate:
            # model doesn't implement async generation, so use default implementation
            return await asyncio.get_running_loop().run_in_executor(
                None, partial(self.invoke, input, config, stop=stop, **kwargs)
            )

<<<<<<< HEAD
        _config: Dict[str, Any] = dict(config or {})
        _config.pop("_locals", None)
        llm_result = await self.agenerate_prompt(
            [self._convert_input(input)], stop=stop, **_config, **kwargs
=======
        config = config or {}
        llm_result = await self.agenerate_prompt(
            [self._convert_input(input)],
            stop=stop,
            callbacks=config.get("callbacks"),
            tags=config.get("tags"),
            metadata=config.get("metadata"),
            **kwargs,
>>>>>>> 96d064e3
        )
        return cast(
            BaseMessageChunk, cast(ChatGeneration, llm_result.generations[0][0]).message
        )

    def stream(
        self,
        input: LanguageModelInput,
        config: Optional[RunnableConfig] = None,
        *,
        stop: Optional[List[str]] = None,
        **kwargs: Any,
    ) -> Iterator[BaseMessageChunk]:
        if type(self)._stream == BaseChatModel._stream:
            # model doesn't implement streaming, so use default implementation
            yield self.invoke(input, config=config, stop=stop, **kwargs)
        else:
            config = config or {}
            messages = self._convert_input(input).to_messages()
            params = self._get_invocation_params(stop=stop, **kwargs)
            options = {"stop": stop, **kwargs}
            callback_manager = CallbackManager.configure(
                config.get("callbacks"),
                self.callbacks,
                self.verbose,
                config.get("tags"),
                self.tags,
                config.get("metadata"),
                self.metadata,
            )
            (run_manager,) = callback_manager.on_chat_model_start(
                dumpd(self), [messages], invocation_params=params, options=options
            )
            try:
                message: Optional[BaseMessageChunk] = None
                for chunk in self._stream(
                    messages, stop=stop, run_manager=run_manager, **kwargs
                ):
                    yield chunk.message
                    if message is None:
                        message = chunk.message
                    else:
                        message += chunk.message
                assert message is not None
            except (KeyboardInterrupt, Exception) as e:
                run_manager.on_llm_error(e)
                raise e
            else:
                run_manager.on_llm_end(
                    LLMResult(generations=[[ChatGeneration(message=message)]]),
                )

    async def astream(
        self,
        input: LanguageModelInput,
        config: Optional[RunnableConfig] = None,
        *,
        stop: Optional[List[str]] = None,
        **kwargs: Any,
    ) -> AsyncIterator[BaseMessageChunk]:
        if type(self)._astream == BaseChatModel._astream:
            # model doesn't implement streaming, so use default implementation
            yield self.invoke(input, config=config, stop=stop, **kwargs)
        else:
            config = config or {}
            messages = self._convert_input(input).to_messages()
            params = self._get_invocation_params(stop=stop, **kwargs)
            options = {"stop": stop, **kwargs}
            callback_manager = AsyncCallbackManager.configure(
                config.get("callbacks"),
                self.callbacks,
                self.verbose,
                config.get("tags"),
                self.tags,
                config.get("metadata"),
                self.metadata,
            )
            (run_manager,) = await callback_manager.on_chat_model_start(
                dumpd(self), [messages], invocation_params=params, options=options
            )
            try:
                message: Optional[BaseMessageChunk] = None
                async for chunk in self._astream(
                    messages, stop=stop, run_manager=run_manager, **kwargs
                ):
                    yield chunk.message
                    if message is None:
                        message = chunk.message
                    else:
                        message += chunk.message
                assert message is not None
            except (KeyboardInterrupt, Exception) as e:
                await run_manager.on_llm_error(e)
                raise e
            else:
                await run_manager.on_llm_end(
                    LLMResult(generations=[[ChatGeneration(message=message)]]),
                )

    # --- Custom methods ---

    def _combine_llm_outputs(self, llm_outputs: List[Optional[dict]]) -> dict:
        return {}

    def _get_invocation_params(
        self,
        stop: Optional[List[str]] = None,
        **kwargs: Any,
    ) -> dict:
        params = self.dict()
        params["stop"] = stop
        return {**params, **kwargs}

    def _get_llm_string(self, stop: Optional[List[str]] = None, **kwargs: Any) -> str:
        if self.lc_serializable:
            params = {**kwargs, **{"stop": stop}}
            param_string = str(sorted([(k, v) for k, v in params.items()]))
            llm_string = dumps(self)
            return llm_string + "---" + param_string
        else:
            params = self._get_invocation_params(stop=stop, **kwargs)
            params = {**params, **kwargs}
            return str(sorted([(k, v) for k, v in params.items()]))

    def generate(
        self,
        messages: List[List[BaseMessage]],
        stop: Optional[List[str]] = None,
        callbacks: Callbacks = None,
        *,
        tags: Optional[List[str]] = None,
        metadata: Optional[Dict[str, Any]] = None,
        **kwargs: Any,
    ) -> LLMResult:
        """Top Level call"""
        params = self._get_invocation_params(stop=stop, **kwargs)
        options = {"stop": stop}

        callback_manager = CallbackManager.configure(
            callbacks,
            self.callbacks,
            self.verbose,
            tags,
            self.tags,
            metadata,
            self.metadata,
        )
        run_managers = callback_manager.on_chat_model_start(
            dumpd(self), messages, invocation_params=params, options=options
        )
        results = []
        for i, m in enumerate(messages):
            try:
                results.append(
                    self._generate_with_cache(
                        m,
                        stop=stop,
                        run_manager=run_managers[i] if run_managers else None,
                        **kwargs,
                    )
                )
            except (KeyboardInterrupt, Exception) as e:
                if run_managers:
                    run_managers[i].on_llm_error(e)
                raise e
        flattened_outputs = [
            LLMResult(generations=[res.generations], llm_output=res.llm_output)
            for res in results
        ]
        llm_output = self._combine_llm_outputs([res.llm_output for res in results])
        generations = [res.generations for res in results]
        output = LLMResult(generations=generations, llm_output=llm_output)
        if run_managers:
            run_infos = []
            for manager, flattened_output in zip(run_managers, flattened_outputs):
                manager.on_llm_end(flattened_output)
                run_infos.append(RunInfo(run_id=manager.run_id))
            output.run = run_infos
        return output

    async def agenerate(
        self,
        messages: List[List[BaseMessage]],
        stop: Optional[List[str]] = None,
        callbacks: Callbacks = None,
        *,
        tags: Optional[List[str]] = None,
        metadata: Optional[Dict[str, Any]] = None,
        **kwargs: Any,
    ) -> LLMResult:
        """Top Level call"""
        params = self._get_invocation_params(stop=stop, **kwargs)
        options = {"stop": stop}

        callback_manager = AsyncCallbackManager.configure(
            callbacks,
            self.callbacks,
            self.verbose,
            tags,
            self.tags,
            metadata,
            self.metadata,
        )

        run_managers = await callback_manager.on_chat_model_start(
            dumpd(self), messages, invocation_params=params, options=options
        )

        results = await asyncio.gather(
            *[
                self._agenerate_with_cache(
                    m,
                    stop=stop,
                    run_manager=run_managers[i] if run_managers else None,
                    **kwargs,
                )
                for i, m in enumerate(messages)
            ],
            return_exceptions=True,
        )
        exceptions = []
        for i, res in enumerate(results):
            if isinstance(res, Exception):
                if run_managers:
                    await run_managers[i].on_llm_error(res)
                exceptions.append(res)
        if exceptions:
            if run_managers:
                await asyncio.gather(
                    *[
                        run_manager.on_llm_end(
                            LLMResult(
                                generations=[res.generations], llm_output=res.llm_output
                            )
                        )
                        for run_manager, res in zip(run_managers, results)
                        if not isinstance(res, Exception)
                    ]
                )
            raise exceptions[0]
        flattened_outputs = [
            LLMResult(generations=[res.generations], llm_output=res.llm_output)
            for res in results
        ]
        llm_output = self._combine_llm_outputs([res.llm_output for res in results])
        generations = [res.generations for res in results]
        output = LLMResult(generations=generations, llm_output=llm_output)
        await asyncio.gather(
            *[
                run_manager.on_llm_end(flattened_output)
                for run_manager, flattened_output in zip(
                    run_managers, flattened_outputs
                )
            ]
        )
        if run_managers:
            output.run = [
                RunInfo(run_id=run_manager.run_id) for run_manager in run_managers
            ]
        return output

    def generate_prompt(
        self,
        prompts: List[PromptValue],
        stop: Optional[List[str]] = None,
        callbacks: Callbacks = None,
        **kwargs: Any,
    ) -> LLMResult:
        prompt_messages = [p.to_messages() for p in prompts]
        return self.generate(prompt_messages, stop=stop, callbacks=callbacks, **kwargs)

    async def agenerate_prompt(
        self,
        prompts: List[PromptValue],
        stop: Optional[List[str]] = None,
        callbacks: Callbacks = None,
        **kwargs: Any,
    ) -> LLMResult:
        prompt_messages = [p.to_messages() for p in prompts]
        return await self.agenerate(
            prompt_messages, stop=stop, callbacks=callbacks, **kwargs
        )

    def _generate_with_cache(
        self,
        messages: List[BaseMessage],
        stop: Optional[List[str]] = None,
        run_manager: Optional[CallbackManagerForLLMRun] = None,
        **kwargs: Any,
    ) -> ChatResult:
        new_arg_supported = inspect.signature(self._generate).parameters.get(
            "run_manager"
        )
        disregard_cache = self.cache is not None and not self.cache
        if langchain.llm_cache is None or disregard_cache:
            # This happens when langchain.cache is None, but self.cache is True
            if self.cache is not None and self.cache:
                raise ValueError(
                    "Asked to cache, but no cache found at `langchain.cache`."
                )
            if new_arg_supported:
                return self._generate(
                    messages, stop=stop, run_manager=run_manager, **kwargs
                )
            else:
                return self._generate(messages, stop=stop, **kwargs)
        else:
            llm_string = self._get_llm_string(stop=stop, **kwargs)
            prompt = dumps(messages)
            cache_val = langchain.llm_cache.lookup(prompt, llm_string)
            if isinstance(cache_val, list):
                return ChatResult(generations=cache_val)
            else:
                if new_arg_supported:
                    result = self._generate(
                        messages, stop=stop, run_manager=run_manager, **kwargs
                    )
                else:
                    result = self._generate(messages, stop=stop, **kwargs)
                langchain.llm_cache.update(prompt, llm_string, result.generations)
                return result

    async def _agenerate_with_cache(
        self,
        messages: List[BaseMessage],
        stop: Optional[List[str]] = None,
        run_manager: Optional[AsyncCallbackManagerForLLMRun] = None,
        **kwargs: Any,
    ) -> ChatResult:
        new_arg_supported = inspect.signature(self._agenerate).parameters.get(
            "run_manager"
        )
        disregard_cache = self.cache is not None and not self.cache
        if langchain.llm_cache is None or disregard_cache:
            # This happens when langchain.cache is None, but self.cache is True
            if self.cache is not None and self.cache:
                raise ValueError(
                    "Asked to cache, but no cache found at `langchain.cache`."
                )
            if new_arg_supported:
                return await self._agenerate(
                    messages, stop=stop, run_manager=run_manager, **kwargs
                )
            else:
                return await self._agenerate(messages, stop=stop, **kwargs)
        else:
            llm_string = self._get_llm_string(stop=stop, **kwargs)
            prompt = dumps(messages)
            cache_val = langchain.llm_cache.lookup(prompt, llm_string)
            if isinstance(cache_val, list):
                return ChatResult(generations=cache_val)
            else:
                if new_arg_supported:
                    result = await self._agenerate(
                        messages, stop=stop, run_manager=run_manager, **kwargs
                    )
                else:
                    result = await self._agenerate(messages, stop=stop, **kwargs)
                langchain.llm_cache.update(prompt, llm_string, result.generations)
                return result

    @abstractmethod
    def _generate(
        self,
        messages: List[BaseMessage],
        stop: Optional[List[str]] = None,
        run_manager: Optional[CallbackManagerForLLMRun] = None,
        **kwargs: Any,
    ) -> ChatResult:
        """Top Level call"""

    async def _agenerate(
        self,
        messages: List[BaseMessage],
        stop: Optional[List[str]] = None,
        run_manager: Optional[AsyncCallbackManagerForLLMRun] = None,
        **kwargs: Any,
    ) -> ChatResult:
        """Top Level call"""
        raise NotImplementedError()

    def _stream(
        self,
        messages: List[BaseMessage],
        stop: Optional[List[str]] = None,
        run_manager: Optional[CallbackManagerForLLMRun] = None,
        **kwargs: Any,
    ) -> Iterator[ChatGenerationChunk]:
        raise NotImplementedError()

    def _astream(
        self,
        messages: List[BaseMessage],
        stop: Optional[List[str]] = None,
        run_manager: Optional[AsyncCallbackManagerForLLMRun] = None,
        **kwargs: Any,
    ) -> AsyncIterator[ChatGenerationChunk]:
        raise NotImplementedError()

    def __call__(
        self,
        messages: List[BaseMessage],
        stop: Optional[List[str]] = None,
        callbacks: Callbacks = None,
        **kwargs: Any,
    ) -> BaseMessage:
        generation = self.generate(
            [messages], stop=stop, callbacks=callbacks, **kwargs
        ).generations[0][0]
        if isinstance(generation, ChatGeneration):
            return generation.message
        else:
            raise ValueError("Unexpected generation type")

    async def _call_async(
        self,
        messages: List[BaseMessage],
        stop: Optional[List[str]] = None,
        callbacks: Callbacks = None,
        **kwargs: Any,
    ) -> BaseMessage:
        result = await self.agenerate(
            [messages], stop=stop, callbacks=callbacks, **kwargs
        )
        generation = result.generations[0][0]
        if isinstance(generation, ChatGeneration):
            return generation.message
        else:
            raise ValueError("Unexpected generation type")

    def call_as_llm(
        self, message: str, stop: Optional[List[str]] = None, **kwargs: Any
    ) -> str:
        return self.predict(message, stop=stop, **kwargs)

    def predict(
        self, text: str, *, stop: Optional[Sequence[str]] = None, **kwargs: Any
    ) -> str:
        if stop is None:
            _stop = None
        else:
            _stop = list(stop)
        result = self([HumanMessage(content=text)], stop=_stop, **kwargs)
        return result.content

    def predict_messages(
        self,
        messages: List[BaseMessage],
        *,
        stop: Optional[Sequence[str]] = None,
        **kwargs: Any,
    ) -> BaseMessage:
        if stop is None:
            _stop = None
        else:
            _stop = list(stop)
        return self(messages, stop=_stop, **kwargs)

    async def apredict(
        self, text: str, *, stop: Optional[Sequence[str]] = None, **kwargs: Any
    ) -> str:
        if stop is None:
            _stop = None
        else:
            _stop = list(stop)
        result = await self._call_async(
            [HumanMessage(content=text)], stop=_stop, **kwargs
        )
        return result.content

    async def apredict_messages(
        self,
        messages: List[BaseMessage],
        *,
        stop: Optional[Sequence[str]] = None,
        **kwargs: Any,
    ) -> BaseMessage:
        if stop is None:
            _stop = None
        else:
            _stop = list(stop)
        return await self._call_async(messages, stop=_stop, **kwargs)

    @property
    def _identifying_params(self) -> Dict[str, Any]:
        """Get the identifying parameters."""
        return {}

    @property
    @abstractmethod
    def _llm_type(self) -> str:
        """Return type of chat model."""

    def dict(self, **kwargs: Any) -> Dict:
        """Return a dictionary of the LLM."""
        starter_dict = dict(self._identifying_params)
        starter_dict["_type"] = self._llm_type
        return starter_dict


class SimpleChatModel(BaseChatModel):
    """Simple Chat Model."""

    def _generate(
        self,
        messages: List[BaseMessage],
        stop: Optional[List[str]] = None,
        run_manager: Optional[CallbackManagerForLLMRun] = None,
        **kwargs: Any,
    ) -> ChatResult:
        output_str = self._call(messages, stop=stop, run_manager=run_manager, **kwargs)
        message = AIMessage(content=output_str)
        generation = ChatGeneration(message=message)
        return ChatResult(generations=[generation])

    @abstractmethod
    def _call(
        self,
        messages: List[BaseMessage],
        stop: Optional[List[str]] = None,
        run_manager: Optional[CallbackManagerForLLMRun] = None,
        **kwargs: Any,
    ) -> str:
        """Simpler interface."""

    async def _agenerate(
        self,
        messages: List[BaseMessage],
        stop: Optional[List[str]] = None,
        run_manager: Optional[AsyncCallbackManagerForLLMRun] = None,
        **kwargs: Any,
    ) -> ChatResult:
        func = partial(
            self._generate, messages, stop=stop, run_manager=run_manager, **kwargs
        )
        return await asyncio.get_event_loop().run_in_executor(None, func)<|MERGE_RESOLUTION|>--- conflicted
+++ resolved
@@ -103,27 +103,16 @@
         stop: Optional[List[str]] = None,
         **kwargs: Any,
     ) -> BaseMessageChunk:
-<<<<<<< HEAD
-        _config: Dict[str, Any] = dict(config or {})
-        _config.pop("_locals", None)
-=======
         config = config or {}
->>>>>>> 96d064e3
+        config_kwargs: Dict = {
+            k: config.get(k) for k in ("callbacks", "tags", "metadata")
+        }
         return cast(
             BaseMessageChunk,
             cast(
                 ChatGeneration,
                 self.generate_prompt(
-<<<<<<< HEAD
-                    [self._convert_input(input)], stop=stop, **_config, **kwargs
-=======
-                    [self._convert_input(input)],
-                    stop=stop,
-                    callbacks=config.get("callbacks"),
-                    tags=config.get("tags"),
-                    metadata=config.get("metadata"),
-                    **kwargs,
->>>>>>> 96d064e3
+                    [self._convert_input(input)], stop=stop, **config_kwargs, **kwargs
                 ).generations[0][0],
             ).message,
         )
@@ -142,21 +131,12 @@
                 None, partial(self.invoke, input, config, stop=stop, **kwargs)
             )
 
-<<<<<<< HEAD
-        _config: Dict[str, Any] = dict(config or {})
-        _config.pop("_locals", None)
+        config = config or {}
+        config_kwargs: Dict = {
+            k: config.get(k) for k in ("callbacks", "tags", "metadata")
+        }
         llm_result = await self.agenerate_prompt(
-            [self._convert_input(input)], stop=stop, **_config, **kwargs
-=======
-        config = config or {}
-        llm_result = await self.agenerate_prompt(
-            [self._convert_input(input)],
-            stop=stop,
-            callbacks=config.get("callbacks"),
-            tags=config.get("tags"),
-            metadata=config.get("metadata"),
-            **kwargs,
->>>>>>> 96d064e3
+            [self._convert_input(input)], stop=stop, **config_kwargs, **kwargs
         )
         return cast(
             BaseMessageChunk, cast(ChatGeneration, llm_result.generations[0][0]).message
